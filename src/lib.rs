#![allow(clippy::type_complexity)]

use bevy::{prelude::*, render::camera::Projection, transform::TransformSystem};
use bevy_mod_picking::{
    backend::{HitData, PointerHits},
    picking_core::PickSet,
    prelude::{PickingInteraction, PointerId},
    selection::{NoDeselect, PickSelection},
};
use bevy_mod_raycast::{Primitive3d, RaycastSystem};
use gizmo_material::GizmoMaterial;
use mesh::{RotationGizmo, ViewTranslateGizmo};
use normalization::*;

mod gizmo_material;
mod mesh;
pub mod normalization;

pub mod picking;
use picking::GizmoRaycastSet;
pub use picking::{GizmoPickSource, PickableGizmo};

#[derive(Resource, Clone, Debug)]
pub struct GizmoSystemsEnabled(pub bool);
pub use normalization::Ui3dNormalization;

#[derive(Debug, Hash, PartialEq, Eq, Clone, SystemSet)]
pub enum TransformGizmoSystem {
    InputsSet,
    MainSet,
    RaycastSet,
    NormalizeSet,
    UpdateSettings,
    AdjustViewTranslateGizmo,
    Place,
    Hover,
    Grab,
    Drag,
}

#[derive(Debug, Clone, Event)]
pub struct TransformGizmoEvent {
    pub from: GlobalTransform,
    pub to: GlobalTransform,
    pub interaction: TransformGizmoInteraction,
}

#[derive(Component, Default, Clone, Debug)]
pub struct GizmoTransformable;

#[derive(Component, Default, Clone, Debug)]
pub struct InternalGizmoCamera;

#[derive(Resource, Clone, Debug)]
pub struct GizmoSettings {
    pub enabled: bool,
    /// Rotation to apply to the gizmo when it is placed. Used to align the gizmo to a different
    /// coordinate system.
    pub alignment_rotation: Quat,
    pub allow_rotation: bool,
}

#[derive(Default, Debug, Clone)]
pub struct TransformGizmoPlugin {
    // Rotation to apply to the gizmo when it is placed. Used to align the gizmo to a different
    // coordinate system.
    alignment_rotation: Quat,
}
impl TransformGizmoPlugin {
    pub fn new(alignment_rotation: Quat) -> Self {
        TransformGizmoPlugin { alignment_rotation }
    }
}
impl Plugin for TransformGizmoPlugin {
    fn build(&self, app: &mut App) {
        let mut shaders = app.world.get_resource_mut::<Assets<Shader>>().unwrap();
        shaders.set_untracked(
            gizmo_material::GIZMO_SHADER_HANDLE,
            Shader::from_wgsl(
                include_str!("../assets/gizmo_material.wgsl"),
                "../assets/gizmo_material.wgsl",
            ),
        );
        let alignment_rotation = self.alignment_rotation;
        app.insert_resource(GizmoSettings {
            enabled: true,
            alignment_rotation,
            allow_rotation: true,
        })
        .insert_resource(GizmoSystemsEnabled(true))
        .add_plugins((
            MaterialPlugin::<GizmoMaterial>::default(),
            picking::GizmoPickingPlugin,
            Ui3dNormalization,
        ))
        .add_event::<TransformGizmoEvent>();

        // Input Set
        app.add_systems(
            PreUpdate,
            (
                update_gizmo_settings.in_set(TransformGizmoSystem::UpdateSettings),
                hover_gizmo
                    .in_set(TransformGizmoSystem::Hover)
                    .in_set(PickSet::Backend)
                    .after(RaycastSystem::UpdateRaycast::<GizmoRaycastSet>),
                grab_gizmo.in_set(TransformGizmoSystem::Grab),
            )
                .chain()
                .in_set(TransformGizmoSystem::InputsSet)
                .run_if(|settings: Res<GizmoSettings>| settings.enabled),
        );

        // Main Set
        app.add_systems(
            PostUpdate,
            (
                drag_gizmo
                    .in_set(TransformGizmoSystem::Drag)
                    .before(TransformSystem::TransformPropagate),
                place_gizmo
                    .in_set(TransformGizmoSystem::Place)
                    .after(TransformSystem::TransformPropagate),
                propagate_gizmo_elements,
                adjust_view_translate_gizmo.in_set(TransformGizmoSystem::Drag),
                gizmo_cam_copy_settings.in_set(TransformGizmoSystem::Drag),
            )
                .chain()
                .in_set(TransformGizmoSystem::MainSet)
                .run_if(|settings: Res<GizmoSettings>| settings.enabled),
        );

        app.add_systems(Startup, mesh::build_gizmo)
            .add_systems(PostStartup, place_gizmo);
    }
}

#[derive(Bundle)]
pub struct TransformGizmoBundle {
    gizmo: TransformGizmo,
    picking_interaction: PickingInteraction,
    picking_blocker: NoDeselect,
    transform: Transform,
    global_transform: GlobalTransform,
    visible: Visibility,
    computed_visibility: ComputedVisibility,
    normalize: Normalize3d,
}

impl Default for TransformGizmoBundle {
    fn default() -> Self {
        TransformGizmoBundle {
            transform: Transform::from_translation(Vec3::splat(f32::MIN)),
            picking_interaction: PickingInteraction::None,
            picking_blocker: NoDeselect,
            visible: Visibility::Hidden,
            computed_visibility: ComputedVisibility::default(),
            gizmo: TransformGizmo::default(),
            global_transform: GlobalTransform::default(),
            normalize: Normalize3d::new(1.5, 150.0),
        }
    }
}

#[derive(Default, PartialEq, Component)]
pub struct TransformGizmo {
    current_interaction: Option<TransformGizmoInteraction>,
    // Point in space where mouse-gizmo interaction started (on mouse down), used to compare how
    // much total dragging has occurred without accumulating error across frames.
    drag_start: Option<Vec3>,
    origin_drag_start: Option<Vec3>,
    // Initial transform of the gizmo
    initial_transform: Option<GlobalTransform>,
}

impl TransformGizmo {
    /// Get the gizmo's drag direction.
    pub fn current_interaction(&self) -> Option<TransformGizmoInteraction> {
        self.current_interaction
    }
}

/// Marks the current active gizmo interaction
#[derive(Clone, Copy, Debug, PartialEq, Component)]
pub enum TransformGizmoInteraction {
    TranslateAxis { original: Vec3, axis: Vec3 },
    TranslatePlane { original: Vec3, normal: Vec3 },
    RotateAxis { original: Vec3, axis: Vec3 },
    ScaleAxis { original: Vec3, axis: Vec3 },
}

#[derive(Component)]
struct InitialTransform {
    transform: Transform,
    rotation_offset: Vec3,
}

/// Updates the position of the gizmo and selected meshes while the gizmo is being dragged.
#[allow(clippy::type_complexity)]
fn drag_gizmo(
    pick_cam: Query<&GizmoPickSource>,
    mut gizmo_mut: Query<&mut TransformGizmo>,
    mut transform_query: Query<
<<<<<<< HEAD
        (
            &Selection,
            Option<&Parent>,
            &mut Transform,
            &InitialTransform,
        ),
        Without<TransformGizmo>,
    >,
    parent_query: Query<&GlobalTransform>,
    gizmo_query: Query<(&GlobalTransform, &Interaction), With<TransformGizmo>>,
=======
        (&PickSelection, &mut Transform, &InitialTransform),
        Without<TransformGizmo>,
    >,
    gizmo_query: Query<(&GlobalTransform, &PickingInteraction), With<TransformGizmo>>,
>>>>>>> 24a8d77b
) {
    let picking_camera = if let Some(cam) = pick_cam.iter().last() {
        cam
    } else {
        // Not exactly one picking camera.
        return;
    };
    let picking_ray = if let Some(ray) = picking_camera.get_ray() {
        ray
    } else {
        // Picking camera does not have a ray.
        return;
    };
    // Gizmo handle should project mouse motion onto the axis of the handle. Perpendicular motion
    // should have no effect on the handle. We can do this by projecting the vector from the handle
    // click point to mouse's current position, onto the axis of the direction we are dragging. See
    // the wiki article for details: https://en.wikipedia.org/wiki/Vector_projection
    let gizmo_transform =
        if let Ok((transform, &PickingInteraction::Pressed)) = gizmo_query.get_single() {
            transform.to_owned()
        } else {
            return;
        };
    let mut gizmo = if let Ok(g) = gizmo_mut.get_single_mut() {
        g
    } else {
        error!("Number of transform gizmos is != 1");
        return;
    };
    let gizmo_origin = match gizmo.origin_drag_start {
        Some(origin) => origin,
        None => {
            let origin = gizmo_transform.translation();
            gizmo.origin_drag_start = Some(origin);
            origin
        }
    };
    let selected_iter = transform_query.iter_mut().filter(|(s, ..)| s.is_selected);
    if let Some(interaction) = gizmo.current_interaction {
        if gizmo.initial_transform.is_none() {
            gizmo.initial_transform = Some(gizmo_transform);
        }
        match interaction {
            TransformGizmoInteraction::TranslateAxis { original: _, axis } => {
                let vertical_vector = picking_ray.direction().cross(axis).normalize();
                let plane_normal = axis.cross(vertical_vector).normalize();
                let plane_origin = gizmo_origin;
                let cursor_plane_intersection = if let Some(intersection) = picking_camera
                    .intersect_primitive(Primitive3d::Plane {
                        normal: plane_normal,
                        point: plane_origin,
                    }) {
                    intersection.position()
                } else {
                    return;
                };
                let cursor_vector: Vec3 = cursor_plane_intersection - plane_origin;
                let cursor_projected_onto_handle = match &gizmo.drag_start {
                    Some(drag_start) => *drag_start,
                    None => {
                        let handle_vector = axis;
                        let cursor_projected_onto_handle = cursor_vector
                            .dot(handle_vector.normalize())
                            * handle_vector.normalize();
                        gizmo.drag_start = Some(cursor_projected_onto_handle + plane_origin);
                        return;
                    }
                };
                let selected_handle_vec = cursor_projected_onto_handle - plane_origin;
                let new_handle_vec = cursor_vector.dot(selected_handle_vec.normalize())
                    * selected_handle_vec.normalize();
                let translation = new_handle_vec - selected_handle_vec;
<<<<<<< HEAD
                selected_iter.for_each(
                    |(_s, parent, mut local_transform, initial_global_transform)| {
                        let parent_global_transorm = match parent {
                            Some(parent) => match parent_query.get(parent.get()) {
                                Ok(transform) => *transform,
                                Err(_) => GlobalTransform::IDENTITY,
                            },
                            None => GlobalTransform::IDENTITY,
                        };
                        let parent_mat = parent_global_transorm.compute_matrix();
                        let inverse_parent = parent_mat.inverse();
                        let new_transform = Transform {
                            translation: initial_global_transform.transform.translation
                                + translation,
                            rotation: initial_global_transform.transform.rotation,
                            scale: initial_global_transform.transform.scale,
                        };
                        let local = inverse_parent * new_transform.compute_matrix();
                        *local_transform = Transform::from_matrix(local);
                    },
                );
=======
                selected_iter.for_each(|(_s, mut t, i)| {
                    t.set_if_neq(Transform {
                        translation: i.transform.translation + translation,
                        rotation: i.transform.rotation,
                        scale: i.transform.scale,
                    });
                });
>>>>>>> 24a8d77b
            }
            TransformGizmoInteraction::TranslatePlane { normal, .. } => {
                let plane_origin = gizmo_origin;
                let cursor_plane_intersection = if let Some(intersection) = picking_camera
                    .intersect_primitive(Primitive3d::Plane {
                        normal,
                        point: plane_origin,
                    }) {
                    intersection.position()
                } else {
                    return;
                };
                let drag_start = match gizmo.drag_start {
                    Some(drag_start) => drag_start,
                    None => {
                        gizmo.drag_start = Some(cursor_plane_intersection);
                        return;
                    }
                };
<<<<<<< HEAD
                selected_iter.for_each(
                    |(_selected, parent, mut local_transform, initial_transform)| {
                        let parent_global_transorm = match parent {
                            Some(parent) => match parent_query.get(parent.get()) {
                                Ok(transform) => *transform,
                                Err(_) => GlobalTransform::IDENTITY,
                            },
                            None => GlobalTransform::IDENTITY,
                        };
                        let parent_mat = parent_global_transorm.compute_matrix();
                        let inverse_parent = parent_mat.inverse();
                        let new_transform = Transform {
                            translation: initial_transform.transform.translation
                                + cursor_plane_intersection
                                - drag_start,
                            rotation: initial_transform.transform.rotation,
                            scale: initial_transform.transform.scale,
                        };
                        let local = inverse_parent * new_transform.compute_matrix();
                        *local_transform = Transform::from_matrix(local);
                    },
                );
=======
                selected_iter.for_each(|(_s, mut t, i)| {
                    t.set_if_neq(Transform {
                        translation: i.transform.translation + cursor_plane_intersection
                            - drag_start,
                        rotation: i.transform.rotation,
                        scale: i.transform.scale,
                    });
                });
>>>>>>> 24a8d77b
            }
            TransformGizmoInteraction::RotateAxis { original: _, axis } => {
                let rotation_plane = Primitive3d::Plane {
                    normal: axis.normalize(),
                    point: gizmo_origin,
                };
                let cursor_plane_intersection = if let Some(intersection) =
                    picking_camera.intersect_primitive(rotation_plane)
                {
                    intersection.position()
                } else {
                    return;
                };
                let cursor_vector = (cursor_plane_intersection - gizmo_origin).normalize();
                let drag_start = match &gizmo.drag_start {
                    Some(drag_start) => *drag_start,
                    None => {
                        gizmo.drag_start = Some(cursor_vector);
                        return; // We just started dragging, no transformation is needed yet, exit early.
                    }
                };
                let dot = drag_start.dot(cursor_vector);
                let det = axis.dot(drag_start.cross(cursor_vector));
                let angle = det.atan2(dot);
                let rotation = Quat::from_axis_angle(axis, angle);
<<<<<<< HEAD
                selected_iter.for_each(
                    |(_selected, parent, mut local_transform, initial_transform)| {
                        let parent_global_transorm = match parent {
                            Some(parent) => match parent_query.get(parent.get()) {
                                Ok(transform) => *transform,
                                Err(_) => GlobalTransform::IDENTITY,
                            },
                            None => GlobalTransform::IDENTITY,
                        };
                        let parent_mat = parent_global_transorm.compute_matrix();
                        let inverse_parent = parent_mat.inverse();

                        let worldspace_offset = initial_transform.transform.rotation
                            * initial_transform.rotation_offset;
                        let offset_rotated = rotation * worldspace_offset;
                        let offset = worldspace_offset - offset_rotated;
                        let new_transform = Transform {
                            translation: initial_transform.transform.translation + offset,
                            rotation: rotation * initial_transform.transform.rotation,
                            scale: initial_transform.transform.scale,
                        };
                        let local = inverse_parent * new_transform.compute_matrix();
                        *local_transform = Transform::from_matrix(local);
                    },
                );
=======
                selected_iter.for_each(|(_s, mut t, i)| {
                    let worldspace_offset = i.transform.rotation * i.rotation_offset;
                    let offset_rotated = rotation * worldspace_offset;
                    let offset = worldspace_offset - offset_rotated;
                    t.set_if_neq(Transform {
                        translation: i.transform.translation + offset,
                        rotation: rotation * i.transform.rotation,
                        scale: i.transform.scale,
                    });
                });
>>>>>>> 24a8d77b
            }
            TransformGizmoInteraction::ScaleAxis {
                original: _,
                axis: _,
            } => (),
        }
    }
}

fn hover_gizmo(
    gizmo_raycast_source: Query<(Entity, &GizmoPickSource)>,
    mut gizmo_query: Query<(
        Entity,
        &Children,
        &mut TransformGizmo,
        &mut PickingInteraction,
        &Transform,
    )>,
    hover_query: Query<&TransformGizmoInteraction>,
    mut hits: EventWriter<PointerHits>,
) {
    for (gizmo_entity, children, mut gizmo, mut interaction, _transform) in gizmo_query.iter_mut() {
        let (camera, gizmo_raycast_source) = gizmo_raycast_source
            .get_single()
            .expect("Missing gizmo raycast source");

        if let Some((topmost_gizmo_entity, _)) = gizmo_raycast_source.get_nearest_intersection() {
            // Only update the gizmo state if it isn't being clicked (dragged) currently.
            if *interaction != PickingInteraction::Pressed {
                for child in children
                    .iter()
                    .filter(|entity| **entity == topmost_gizmo_entity)
                {
                    *interaction = PickingInteraction::Hovered;
                    if let Ok(gizmo_interaction) = hover_query.get(*child) {
                        gizmo.current_interaction = Some(*gizmo_interaction);
                    }
                }
            }
        } else if *interaction == PickingInteraction::Hovered {
            *interaction = PickingInteraction::None
        }

        if !matches!(*interaction, PickingInteraction::None) {
            // Tell picking backend we're hovering the gizmo, so the `NoDeselect` component takes effect.
            let data = HitData {
                camera,
                depth: 0.,
                position: None,
                normal: None,
            };
            hits.send(PointerHits {
                pointer: PointerId::Mouse,
                picks: vec![(gizmo_entity, data)],
                order: 1000.0,
            });
        }
    }
}

#[derive(Component)]
pub struct RotationOriginOffset(pub Vec3);

/// Tracks when one of the gizmo handles has been clicked on.
#[allow(clippy::type_complexity, clippy::too_many_arguments)]
fn grab_gizmo(
    mut commands: Commands,
    mouse_button_input: Res<Input<MouseButton>>,
    mut gizmo_events: EventWriter<TransformGizmoEvent>,
    mut gizmo_query: Query<(
        &mut TransformGizmo,
        &mut PickingInteraction,
        &GlobalTransform,
    )>,
    selected_items_query: Query<(
        &PickSelection,
        &GlobalTransform,
        Entity,
        Option<&RotationOriginOffset>,
    )>,
    initial_transform_query: Query<Entity, With<InitialTransform>>,
) {
    if mouse_button_input.just_pressed(MouseButton::Left) {
        for (mut gizmo, mut interaction, _transform) in gizmo_query.iter_mut() {
            if *interaction == PickingInteraction::Hovered {
                *interaction = PickingInteraction::Pressed;
                // Dragging has started, store the initial position of all selected meshes
                for (selection, transform, entity, rotation_origin_offset) in
                    selected_items_query.iter()
                {
                    if selection.is_selected {
                        commands.entity(entity).insert(InitialTransform {
                            transform: transform.compute_transform(),
                            rotation_offset: rotation_origin_offset
                                .map(|offset| offset.0)
                                .unwrap_or(Vec3::ZERO),
                        });
                    }
                }
            } else {
                *gizmo = TransformGizmo::default();
                for entity in initial_transform_query.iter() {
                    commands.entity(entity).remove::<InitialTransform>();
                }
            }
        }
    } else if mouse_button_input.just_released(MouseButton::Left) {
        for (mut gizmo, mut interaction, transform) in gizmo_query.iter_mut() {
            *interaction = PickingInteraction::None;
            if let (Some(from), Some(interaction)) =
                (gizmo.initial_transform, gizmo.current_interaction())
            {
                let event = TransformGizmoEvent {
                    from,
                    to: *transform,
                    interaction,
                };
                //info!("{:?}", event);
                gizmo_events.send(event);
                *gizmo = TransformGizmo::default();
            }
        }
    }
}

/// Places the gizmo in space relative to the selected entity(s).
#[allow(clippy::type_complexity)]
fn place_gizmo(
    plugin_settings: Res<GizmoSettings>,
    mut queries: ParamSet<(
        Query<
            (
                &PickSelection,
                &GlobalTransform,
                Option<&RotationOriginOffset>,
            ),
            With<GizmoTransformable>,
        >,
        Query<(&mut GlobalTransform, &mut Transform, &mut Visibility), With<TransformGizmo>>,
    )>,
) {
    let selected: Vec<_> = queries
        .p0()
        .iter()
        .filter(|(s, ..)| s.is_selected)
        .map(|(_s, t, offset)| {
            t.translation()
                + offset
                    .map(|o| t.compute_transform().rotation * o.0)
                    .unwrap_or(Vec3::ZERO)
        })
        .collect();
    let n_selected = selected.len();
    let transform_sum = selected.iter().fold(Vec3::ZERO, |acc, t| acc + *t);
    let centroid = transform_sum / n_selected as f32;
    // Set the gizmo's position and visibility
    if let Ok((mut g_transform, mut transform, mut visible)) = queries.p1().get_single_mut() {
        let gt = g_transform.compute_transform();
        *g_transform = Transform {
            translation: centroid,
            rotation: plugin_settings.alignment_rotation,
            ..gt
        }
        .into();
        transform.translation = centroid;
        transform.rotation = plugin_settings.alignment_rotation;
        if n_selected > 0 {
            *visible = Visibility::Inherited;
        } else {
            *visible = Visibility::Hidden;
        }
    } else {
        error!("Number of gizmos is != 1");
    }
}

fn propagate_gizmo_elements(
    gizmo: Query<(&GlobalTransform, &Children), With<TransformGizmo>>,
    mut gizmo_parts_query: Query<(&Transform, &mut GlobalTransform), Without<TransformGizmo>>,
) {
    if let Ok((gizmo_pos, gizmo_parts)) = gizmo.get_single() {
        for &entity in gizmo_parts.iter() {
            let (transform, mut g_transform) = gizmo_parts_query.get_mut(entity).unwrap();
            *g_transform = gizmo_pos.mul_transform(*transform);
        }
    }
}

fn update_gizmo_settings(
    plugin_settings: Res<GizmoSettings>,
    mut interactions: Query<&mut TransformGizmoInteraction, Without<ViewTranslateGizmo>>,
    mut rotations: Query<&mut Visibility, With<RotationGizmo>>,
) {
    if !plugin_settings.is_changed() {
        return;
    }
    let rotation = plugin_settings.alignment_rotation;
    for mut interaction in interactions.iter_mut() {
        if let Some(rotated_interaction) = match *interaction {
            TransformGizmoInteraction::TranslateAxis { original, axis: _ } => {
                Some(TransformGizmoInteraction::TranslateAxis {
                    original,
                    axis: rotation.mul_vec3(original),
                })
            }
            TransformGizmoInteraction::TranslatePlane {
                original,
                normal: _,
            } => Some(TransformGizmoInteraction::TranslatePlane {
                original,
                normal: rotation.mul_vec3(original),
            }),
            TransformGizmoInteraction::RotateAxis { original, axis: _ } => {
                Some(TransformGizmoInteraction::RotateAxis {
                    original,
                    axis: rotation.mul_vec3(original),
                })
            }
            TransformGizmoInteraction::ScaleAxis { original, axis: _ } => {
                Some(TransformGizmoInteraction::ScaleAxis {
                    original,
                    axis: rotation.mul_vec3(original),
                })
            }
        } {
            *interaction = rotated_interaction;
        }
    }

    for mut visibility in rotations.iter_mut() {
        if plugin_settings.allow_rotation {
            *visibility = Visibility::Inherited;
        } else {
            *visibility = Visibility::Hidden;
        }
    }
}

#[allow(clippy::type_complexity)]
fn adjust_view_translate_gizmo(
    mut gizmo: Query<
        (&mut GlobalTransform, &mut TransformGizmoInteraction),
        (With<ViewTranslateGizmo>, Without<GizmoPickSource>),
    >,
    camera: Query<&Transform, With<GizmoPickSource>>,
) {
    let (mut global_transform, mut interaction) = match gizmo.get_single_mut() {
        Ok(x) => x,
        Err(_) => return,
    };

    let cam_transform = match camera.get_single() {
        Ok(x) => x,
        Err(_) => return,
    };

    let direction = cam_transform.local_z();
    *interaction = TransformGizmoInteraction::TranslatePlane {
        original: Vec3::ZERO,
        normal: direction,
    };
    let rotation = Quat::from_mat3(&Mat3::from_cols(
        direction.cross(cam_transform.local_y()),
        direction,
        cam_transform.local_y(),
    ));
    *global_transform = Transform {
        rotation,
        ..global_transform.compute_transform()
    }
    .into();
}

fn gizmo_cam_copy_settings(
    main_cam: Query<(Ref<Camera>, Ref<GlobalTransform>, Ref<Projection>), With<GizmoPickSource>>,
    mut gizmo_cam: Query<
        (&mut Camera, &mut GlobalTransform, &mut Projection),
        (With<InternalGizmoCamera>, Without<GizmoPickSource>),
    >,
) {
    let (main_cam, main_cam_pos, main_proj) = if let Ok(x) = main_cam.get_single() {
        x
    } else {
        error!("No `GizmoPickSource` found! Insert the `GizmoPickSource` component onto your primary 3d camera");
        return;
    };
    let (mut gizmo_cam, mut gizmo_cam_pos, mut proj) = gizmo_cam.single_mut();
    if main_cam_pos.is_changed() {
        *gizmo_cam_pos = *main_cam_pos;
    }
    if main_cam.is_changed() {
        *gizmo_cam = main_cam.clone();
        gizmo_cam.order += 10;
    }
    if main_proj.is_changed() {
        *proj = main_proj.clone();
    }
}<|MERGE_RESOLUTION|>--- conflicted
+++ resolved
@@ -201,7 +201,6 @@
     pick_cam: Query<&GizmoPickSource>,
     mut gizmo_mut: Query<&mut TransformGizmo>,
     mut transform_query: Query<
-<<<<<<< HEAD
         (
             &Selection,
             Option<&Parent>,
@@ -211,13 +210,7 @@
         Without<TransformGizmo>,
     >,
     parent_query: Query<&GlobalTransform>,
-    gizmo_query: Query<(&GlobalTransform, &Interaction), With<TransformGizmo>>,
-=======
-        (&PickSelection, &mut Transform, &InitialTransform),
-        Without<TransformGizmo>,
-    >,
     gizmo_query: Query<(&GlobalTransform, &PickingInteraction), With<TransformGizmo>>,
->>>>>>> 24a8d77b
 ) {
     let picking_camera = if let Some(cam) = pick_cam.iter().last() {
         cam
@@ -290,7 +283,6 @@
                 let new_handle_vec = cursor_vector.dot(selected_handle_vec.normalize())
                     * selected_handle_vec.normalize();
                 let translation = new_handle_vec - selected_handle_vec;
-<<<<<<< HEAD
                 selected_iter.for_each(
                     |(_s, parent, mut local_transform, initial_global_transform)| {
                         let parent_global_transorm = match parent {
@@ -309,18 +301,9 @@
                             scale: initial_global_transform.transform.scale,
                         };
                         let local = inverse_parent * new_transform.compute_matrix();
-                        *local_transform = Transform::from_matrix(local);
+                        local_transform.set_if_neq(Transform::from_matrix(local));
                     },
                 );
-=======
-                selected_iter.for_each(|(_s, mut t, i)| {
-                    t.set_if_neq(Transform {
-                        translation: i.transform.translation + translation,
-                        rotation: i.transform.rotation,
-                        scale: i.transform.scale,
-                    });
-                });
->>>>>>> 24a8d77b
             }
             TransformGizmoInteraction::TranslatePlane { normal, .. } => {
                 let plane_origin = gizmo_origin;
@@ -340,7 +323,6 @@
                         return;
                     }
                 };
-<<<<<<< HEAD
                 selected_iter.for_each(
                     |(_selected, parent, mut local_transform, initial_transform)| {
                         let parent_global_transorm = match parent {
@@ -360,19 +342,9 @@
                             scale: initial_transform.transform.scale,
                         };
                         let local = inverse_parent * new_transform.compute_matrix();
-                        *local_transform = Transform::from_matrix(local);
+                        local_transform.set_if_neq(Transform::from_matrix(local));
                     },
                 );
-=======
-                selected_iter.for_each(|(_s, mut t, i)| {
-                    t.set_if_neq(Transform {
-                        translation: i.transform.translation + cursor_plane_intersection
-                            - drag_start,
-                        rotation: i.transform.rotation,
-                        scale: i.transform.scale,
-                    });
-                });
->>>>>>> 24a8d77b
             }
             TransformGizmoInteraction::RotateAxis { original: _, axis } => {
                 let rotation_plane = Primitive3d::Plane {
@@ -398,7 +370,6 @@
                 let det = axis.dot(drag_start.cross(cursor_vector));
                 let angle = det.atan2(dot);
                 let rotation = Quat::from_axis_angle(axis, angle);
-<<<<<<< HEAD
                 selected_iter.for_each(
                     |(_selected, parent, mut local_transform, initial_transform)| {
                         let parent_global_transorm = match parent {
@@ -421,21 +392,9 @@
                             scale: initial_transform.transform.scale,
                         };
                         let local = inverse_parent * new_transform.compute_matrix();
-                        *local_transform = Transform::from_matrix(local);
+                        local_transform.set_if_neq(Transform::from_matrix(local));
                     },
                 );
-=======
-                selected_iter.for_each(|(_s, mut t, i)| {
-                    let worldspace_offset = i.transform.rotation * i.rotation_offset;
-                    let offset_rotated = rotation * worldspace_offset;
-                    let offset = worldspace_offset - offset_rotated;
-                    t.set_if_neq(Transform {
-                        translation: i.transform.translation + offset,
-                        rotation: rotation * i.transform.rotation,
-                        scale: i.transform.scale,
-                    });
-                });
->>>>>>> 24a8d77b
             }
             TransformGizmoInteraction::ScaleAxis {
                 original: _,
