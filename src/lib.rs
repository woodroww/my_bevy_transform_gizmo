--- conflicted
+++ resolved
@@ -1,11 +1,5 @@
-<<<<<<< HEAD
-#![allow(clippy::type_complexity)]
-
-use bevy::{prelude::*, render::camera::Projection, transform::TransformSystem};
-=======
 use bevy::{prelude::*, render::camera::Projection, transform::TransformSystem};
 use bevy::ecs::query::QuerySingleError;
->>>>>>> 8db6a57c
 use bevy_mod_picking::{self, PickingBlocker, PickingCamera, Primitive3d, Selection};
 use bevy_mod_raycast::RaycastSystem;
 use gizmo_material::GizmoMaterial;
@@ -57,13 +51,10 @@
 /// GizmoSettings used in update_gizmo_settings and place_gizmo
 #[derive(Resource, Clone, Debug, Reflect)]
 pub struct GizmoSettings {
-<<<<<<< HEAD
-=======
     pub translate_planes: bool,
     pub scale: bool,
     pub translate_arrows: bool,
     pub rotate: bool,
->>>>>>> 8db6a57c
     pub enabled: bool,
     /// Rotation to apply to the gizmo when it is placed. Used to align the gizmo to a different
     /// coordinate system.
@@ -83,18 +74,12 @@
             Shader::from_wgsl(include_str!("../assets/gizmo_material.wgsl")),
         );
         app.insert_resource(GizmoSettings {
-<<<<<<< HEAD
-            enabled: true,
-            alignment_rotation,
-            allow_rotation: true,
-=======
             translate_planes: true,
             scale: false,
             translate_arrows: true,
             rotate: true,
             enabled: true, // if this is false we get the multiple camera conflit warnings
             alignment_rotation: Quat::default(),
->>>>>>> 8db6a57c
         })
         .add_plugin(MaterialPlugin::<GizmoMaterial>::default())
         .add_plugin(picking::GizmoPickingPlugin)
@@ -477,23 +462,6 @@
     hover_query: Query<&TransformGizmoInteraction>,
     mut gizmo_materials: Query<(&mut Handle<GizmoMaterial>, &GizmoPartMaterials)>,
 ) {
-<<<<<<< HEAD
-    for (children, mut gizmo, mut interaction, _transform) in gizmo_query.iter_mut() {
-        if let Some((topmost_gizmo_entity, _)) = gizmo_raycast_source
-            .get_single()
-            .expect("Missing gizmo raycast source")
-            .get_nearest_intersection()
-        {
-            // Only update the gizmo state if it isn't being clicked (dragged) currently.
-            if *interaction != Interaction::Clicked {
-                for child in children
-                    .iter()
-                    .filter(|entity| **entity == topmost_gizmo_entity)
-                {
-                    *interaction = Interaction::Hovered;
-                    if let Ok(gizmo_interaction) = hover_query.get(*child) {
-                        gizmo.current_interaction = Some(*gizmo_interaction);
-=======
     //println!("gizmo material count {}", materials.iter().len());
 
     for (mut gizmo, mut interaction) in gizmo_query.iter_mut() {
@@ -521,7 +489,6 @@
                     gizmo.current_interaction = Some(*gizmo_interaction);
                     if let Ok((mut hovered_material, part_materials)) = gizmo_materials.get_mut(gizmo_entity) {
                         *hovered_material =  part_materials.highlighted_material.clone();
->>>>>>> 8db6a57c
                     }
                 }
             }
@@ -703,17 +670,6 @@
             }
         }
     }
-<<<<<<< HEAD
-
-    for mut visibility in rotations.iter_mut() {
-        if plugin_settings.allow_rotation {
-            *visibility = Visibility::Inherited;
-        } else {
-            *visibility = Visibility::Hidden;
-        }
-    }
-=======
->>>>>>> 8db6a57c
 }
 
 #[allow(clippy::type_complexity)]
